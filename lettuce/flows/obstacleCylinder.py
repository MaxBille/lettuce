--- conflicted
+++ resolved
@@ -155,27 +155,15 @@
             if u.max() < 0.5 * self.units.characteristic_velocity_lu:
                 # add perturbation for small velocities
                 #OLD 2D: u[0][1] += np.sin(np.linspace(0, ny, ny) / ny * 2 * np.pi) * self.units.characteristic_velocity_lu * 1.0
-                amplitude_y = np.sin(np.linspace(0, ny, ny) / ny * 2 * np.pi) * self.units.characteristic_velocity_lu * 1.0
+                amplitude = np.sin(np.linspace(0, ny, ny) / ny * 2 * np.pi) * self.units.characteristic_velocity_lu * 1.0
                 if self.units.lattice.D == 2:
-                    u[0][1] += amplitude_y
+                    u[0][1] += amplitude
                 elif self.units.lattice.D == 3:
-<<<<<<< HEAD
-                    nz = x[2].shape[2]
-                    plane_yz = np.ones_like(u[0, 1])  # plane of ones
-                    u[0][1] = np.einsum('y,yz->yz', amplitude_y, plane_yz)  # plane of amplitude in y
-                    amplitude_z = np.sin(np.linspace(0, nz, nz) / nz * 2 * np.pi) * self.units.characteristic_velocity_lu * 1.0  # amplitude in z
-                    print("amplitude y:", amplitude_y.shape)
-                    print("u[0][1]:", u[0][1].shape)
-                    print("amplitude z:", amplitude_z.shape)
-=======
                     nz = x[2].shape[1]
-                    plane_yz = np.ones_like(u[0, 1, :, :])  # plane of ones
-                    u[0][1] = np.einsum('y,yz->yz', amplitude_y, plane_yz)  # plane of amplitude in y
-                    amplitude_z = np.sin(np.linspace(0, nz, nz) / nz * 2 * np.pi) * self.units.characteristic_velocity_lu * 1.0  # amplitude in z
-
->>>>>>> 7d1c2c0d
-                    # factor = 1 + np.sin(np.linspace(0, nz, nz) / nz * 2 * np.pi) * 0.3  # pertubation in z-direction
-                    u[0][1] += np.einsum('z,yz->yz', amplitude_z, plane_yz)
+                    plane_yz = np.ones_like(u[0, 1, :, :])
+                    u[0][1] = np.einsum('y,yz->yz', amplitude, plane_yz)
+                    factor = 1 + np.sin(np.linspace(0, nz, nz) / nz * 2 * np.pi) * 0.3  # pertubation in z-direction
+                    u[0][1] = np.einsum('z,yz->yz', factor, u[0][1])
             else:
                 # multiply scaled down perturbation if velocity field is already near u_char
                 #OLD 2D: u[0][1] *= 1 + np.sin(np.linspace(0, ny, ny) / ny * 2 * np.pi) * 0.3
